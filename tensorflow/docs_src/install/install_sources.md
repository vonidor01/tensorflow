--- conflicted
+++ resolved
@@ -342,17 +342,10 @@
 The filename of the `.whl` file depends on your platform.
 For example, the following command will install the pip package
 
-<<<<<<< HEAD
-for TensorFlow 1.2.0rc2 on Linux:
-
-<pre>
-$ <b>sudo pip install /tmp/tensorflow_pkg/tensorflow-1.2.0rc2-py2-none-any.whl</b>
-=======
 for TensorFlow 1.2.0 on Linux:
 
 <pre>
 $ <b>sudo pip install /tmp/tensorflow_pkg/tensorflow-1.2.0-py2-none-any.whl</b>
->>>>>>> 12f033df
 </pre>
 
 ## Validate your installation
