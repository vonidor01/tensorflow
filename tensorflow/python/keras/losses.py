--- conflicted
+++ resolved
@@ -570,12 +570,8 @@
 
   def __init__(self,
                from_logits=False,
-<<<<<<< HEAD
                label_smoothing=.0,
-=======
-               label_smoothing=0,
                axis=-1,
->>>>>>> 5ef6caf5
                reduction=losses_utils.ReductionV2.AUTO,
                name='binary_crossentropy'):
     """Initializes `BinaryCrossentropy` instance.
@@ -658,12 +654,8 @@
 
   def __init__(self,
                from_logits=False,
-<<<<<<< HEAD
                label_smoothing=.0,
-=======
-               label_smoothing=0,
                axis=-1,
->>>>>>> 5ef6caf5
                reduction=losses_utils.ReductionV2.AUTO,
                name='categorical_crossentropy'):
     """Initializes `CategoricalCrossentropy` instance.
@@ -1645,12 +1637,8 @@
 def categorical_crossentropy(y_true,
                              y_pred,
                              from_logits=False,
-<<<<<<< HEAD
-                             label_smoothing=.0):
-=======
-                             label_smoothing=0,
+                             label_smoothing=.0,
                              axis=-1):
->>>>>>> 5ef6caf5
   """Computes the categorical crossentropy loss.
 
   Standalone usage:
@@ -1697,12 +1685,8 @@
 def _ragged_tensor_categorical_crossentropy(y_true,
                                             y_pred,
                                             from_logits=False,
-<<<<<<< HEAD
-                                            label_smoothing=.0):
-=======
-                                            label_smoothing=0,
+                                            label_smoothing=.0,
                                             axis=-1):
->>>>>>> 5ef6caf5
   """Implements support for handling RaggedTensors.
 
   Args:
@@ -1795,15 +1779,11 @@
 @keras_export('keras.metrics.binary_crossentropy',
               'keras.losses.binary_crossentropy')
 @dispatch.add_dispatch_support
-<<<<<<< HEAD
-def binary_crossentropy(y_true, y_pred, from_logits=False, label_smoothing=.0):
-=======
 def binary_crossentropy(y_true,
                         y_pred,
                         from_logits=False,
-                        label_smoothing=0,
+                        label_smoothing=.0,
                         axis=-1):
->>>>>>> 5ef6caf5
   """Computes the binary crossentropy loss.
 
   Standalone usage:
@@ -1848,12 +1828,8 @@
 def _ragged_tensor_binary_crossentropy(y_true,
                                        y_pred,
                                        from_logits=False,
-<<<<<<< HEAD
-                                       label_smoothing=.0):
-=======
-                                       label_smoothing=0,
+                                       label_smoothing=.0,
                                        axis=-1):
->>>>>>> 5ef6caf5
   """Implements support for handling RaggedTensors.
 
   Args:
