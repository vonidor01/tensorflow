--- conflicted
+++ resolved
@@ -2122,14 +2122,6 @@
   return _BucketizedColumn(source_column, boundaries)
 
 
-<<<<<<< HEAD
-class _CrossedColumn(_FeatureColumn,
-                     collections.namedtuple("_CrossedColumn",
-                                            ["columns", "hash_bucket_size",
-                                             "hash_key",
-                                             "combiner", "ckpt_to_load_from",
-                                             "tensor_name_in_ckpt"])):
-=======
 class _CrossedColumn(
     _FeatureColumn,
     fc_core._CategoricalColumn,  # pylint: disable=protected-access
@@ -2137,7 +2129,6 @@
         "columns", "hash_bucket_size", "hash_key", "combiner",
         "ckpt_to_load_from", "tensor_name_in_ckpt"
     ])):
->>>>>>> be15e9eb
   """Represents a cross transformation also known as conjunction or combination.
 
   Instances of this class are immutable. It crosses given `columns`. Crossed
